# Licensed under the Apache License: http://www.apache.org/licenses/LICENSE-2.0
# For details: https://github.com/nedbat/coveragepy/blob/master/NOTICE.txt

"""Run tests in the farm sub-directory.  Designed for pytest."""

import difflib
import filecmp
import fnmatch
import glob
import os
import re
import shutil
import sys

import pytest

from unittest_mixins import ModuleAwareMixin, SysPathAwareMixin, change_dir
from tests.helpers import run_command
from tests.backtest import execfile         # pylint: disable=redefined-builtin

from coverage import env
from coverage.backunittest import unittest
from coverage.debug import _TEST_NAME_FILE


# Look for files that become tests.
TEST_FILES = glob.glob("tests/farm/*/*.py")


@pytest.mark.parametrize("filename", TEST_FILES)
def test_farm(filename):
    if env.JYTHON:
        # All of the farm tests use reporting, so skip them all.
        skip("Farm tests don't run on Jython")
    FarmTestCase(filename).run_fully()


# "rU" was deprecated in 3.4
READ_MODE = "rU" if env.PYVERSION < (3, 4) else "r"


class FarmTestCase(ModuleAwareMixin, SysPathAwareMixin, unittest.TestCase):
    """A test case from the farm tree.

    Tests are short Python script files, often called run.py:

        copy("src", "out")
        run('''
            coverage run white.py
            coverage annotate white.py
            ''', rundir="out")
        compare("out", "gold", "*,cover")
        clean("out")

    Verbs (copy, run, compare, clean) are methods in this class.  FarmTestCase
    has options to allow various uses of the test cases (normal execution,
    cleaning-only, or run and leave the results for debugging).

    This class is a unittest.TestCase so that we can use behavior-modifying
    mixins, but it's only useful as a test function.  Yes, this is confusing.

    """

    # We don't want test runners finding this and instantiating it themselves.
    __test__ = False

    def __init__(self, runpy, clean_only=False, dont_clean=False):
        """Create a test case from a run.py file.

        `clean_only` means that only the clean() action is executed.
        `dont_clean` means that the clean() action is not executed.

        """
        super(FarmTestCase, self).__init__()

        self.description = runpy
        self.dir, self.runpy = os.path.split(runpy)
        self.clean_only = clean_only
        self.dont_clean = dont_clean
        self.ok = True

    def setUp(self):
        """Test set up, run by the test runner before __call__."""
        super(FarmTestCase, self).setUp()
        # Modules should be importable from the current directory.
        sys.path.insert(0, '')

    def tearDown(self):
        """Test tear down, run by the test runner after __call__."""
        # Make sure the test is cleaned up, unless we never want to, or if the
        # test failed.
        if not self.dont_clean and self.ok:             # pragma: part covered
            self.clean_only = True
            self()

        super(FarmTestCase, self).tearDown()

        # This object will be run via the __call__ method, and test runners
        # don't do cleanups in that case.  Do them now.
        self.doCleanups()

    def runTest(self):                                  # pragma: not covered
        """Here to make unittest.TestCase happy, but will never be invoked."""
        raise Exception("runTest isn't used in this class!")

<<<<<<< HEAD
    def __call__(self):                                 # pylint: disable=arguments-differ
        """Execute the test from the run.py file."""
=======
    def __call__(self):
        """Execute the test from the runpy file."""
>>>>>>> db8b6053
        if _TEST_NAME_FILE:                             # pragma: debugging
            with open(_TEST_NAME_FILE, "w") as f:
                f.write(self.description.replace("/", "_"))

        # Prepare a dictionary of globals for the run.py files to use.
        fns = """
            copy run clean skip
            compare contains contains_any doesnt_contain
            """.split()
        if self.clean_only:
            glo = dict((fn, noop) for fn in fns)
            glo['clean'] = clean
        else:
            glo = dict((fn, globals()[fn]) for fn in fns)
            if self.dont_clean:                 # pragma: debugging
                glo['clean'] = noop

        with change_dir(self.dir):
            try:
                execfile(self.runpy, glo)
            except Exception:
                self.ok = False
                raise

    def run_fully(self):
        """Run as a full test case, with setUp and tearDown."""
        self.setUp()
        try:
            self()
        finally:
            self.tearDown()


# Functions usable inside farm run.py files

def noop(*args_unused, **kwargs_unused):
    """A no-op function to stub out run, copy, etc, when only cleaning."""
    pass


def copy(src, dst):
    """Copy a directory."""
    if os.path.exists(dst):
        pytest.fail('%s already exists.' % os.path.join(os.getcwd(), dst))
    shutil.copytree(src, dst)


def run(cmds, rundir="src", outfile=None):
    """Run a list of commands.

    `cmds` is a string, commands separated by newlines.
    `rundir` is the directory in which to run the commands.
    `outfile` is a file name to redirect stdout to.

    """
    with change_dir(rundir):
        if outfile:
            fout = open(outfile, "a+")
        try:
            for cmd in cmds.split("\n"):
                cmd = cmd.strip()
                if not cmd:
                    continue
                retcode, output = run_command(cmd)
                print(output.rstrip())
                if outfile:
                    fout.write(output)
                if retcode:
                    raise Exception("command exited abnormally")    # pragma: only failure
        finally:
            if outfile:
                fout.close()


def compare(dir1, dir2, file_pattern=None, size_within=0, left_extra=False, scrubs=None):
    """Compare files matching `file_pattern` in `dir1` and `dir2`.

    `size_within` is a percentage delta for the file sizes.  If non-zero,
    then the file contents are not compared (since they are expected to
    often be different), but the file sizes must be within this amount.
    For example, size_within=10 means that the two files' sizes must be
    within 10 percent of each other to compare equal.

    `left_extra` true means the left directory can have extra files in it
    without triggering an assertion.

    `scrubs` is a list of pairs, regexes to find and literal strings to
    replace them with to scrub the files of unimportant differences.

    An assertion will be raised if the directories fail one of their
    matches.

    """
    assert os.path.exists(dir1), "Left directory missing: %s" % dir1
    assert os.path.exists(dir2), "Right directory missing: %s" % dir2

    dc = filecmp.dircmp(dir1, dir2)
    diff_files = fnmatch_list(dc.diff_files, file_pattern)
    left_only = fnmatch_list(dc.left_only, file_pattern)
    right_only = fnmatch_list(dc.right_only, file_pattern)
    show_diff = True

    if size_within:
        # The files were already compared, use the diff_files list as a
        # guide for size comparison.
        wrong_size = []
        for f in diff_files:
            with open(os.path.join(dir1, f), "rb") as fobj:
                left = fobj.read()
            with open(os.path.join(dir2, f), "rb") as fobj:
                right = fobj.read()
            size_l, size_r = len(left), len(right)
            big, little = max(size_l, size_r), min(size_l, size_r)
            if (big - little) / float(little) > size_within/100.0:
                # print "%d %d" % (big, little)
                # print "Left: ---\n%s\n-----\n%s" % (left, right)
                wrong_size.append("%s (%s,%s)" % (f, size_l, size_r))   # pragma: only failure
        if wrong_size:
            print("File sizes differ between %s and %s: %s" % (         # pragma: only failure
                dir1, dir2, ", ".join(wrong_size)
            ))

        # We'll show the diff iff the files differed enough in size.
        show_diff = bool(wrong_size)

    if show_diff:
        # filecmp only compares in binary mode, but we want text mode.  So
        # look through the list of different files, and compare them
        # ourselves.
        text_diff = []
        for f in diff_files:
            left_file = os.path.join(dir1, f)
            right_file = os.path.join(dir2, f)
            with open(left_file, READ_MODE) as fobj:
                left = fobj.read()
            with open(right_file, READ_MODE) as fobj:
                right = fobj.read()
            if scrubs:
                left = scrub(left, scrubs)
                right = scrub(right, scrubs)
            if left != right:                           # pragma: only failure
                text_diff.append('%s != %s' % (left_file, right_file))
                left = left.splitlines()
                right = right.splitlines()
                print("\n".join(difflib.Differ().compare(left, right)))
        assert not text_diff, "Files differ: %s" % '\n'.join(text_diff)

    if not left_extra:
        assert not left_only, "Files in %s only: %s" % (dir1, left_only)
    assert not right_only, "Files in %s only: %s" % (dir2, right_only)


def contains(filename, *strlist):
    """Check that the file contains all of a list of strings.

    An assert will be raised if one of the arguments in `strlist` is
    missing in `filename`.

    """
    with open(filename, "r") as fobj:
        text = fobj.read()
    for s in strlist:
        assert s in text, "Missing content in %s: %r" % (filename, s)


def contains_any(filename, *strlist):
    """Check that the file contains at least one of a list of strings.

    An assert will be raised if none of the arguments in `strlist` is in
    `filename`.

    """
    with open(filename, "r") as fobj:
        text = fobj.read()
    for s in strlist:
        if s in text:
            return

    assert False, (                         # pragma: only failure
        "Missing content in %s: %r [1 of %d]" % (filename, strlist[0], len(strlist),)
    )


def doesnt_contain(filename, *strlist):
    """Check that the file contains none of a list of strings.

    An assert will be raised if any of the strings in `strlist` appears in
    `filename`.

    """
    with open(filename, "r") as fobj:
        text = fobj.read()
    for s in strlist:
        assert s not in text, "Forbidden content in %s: %r" % (filename, s)


def clean(cleandir):
    """Clean `cleandir` by removing it and all its children completely."""
    # rmtree gives mysterious failures on Win7, so retry a "few" times.
    # I've seen it take over 100 tries, so, 1000!  This is probably the
    # most unpleasant hack I've written in a long time...
    tries = 1000
    while tries:                    # pragma: part covered
        if os.path.exists(cleandir):
            try:
                shutil.rmtree(cleandir)
            except OSError:         # pragma: cant happen
                if tries == 1:
                    raise
                else:
                    tries -= 1
                    continue
        break


def skip(msg=None):
    """Skip the current test."""
    raise unittest.SkipTest(msg)


# Helpers

def fnmatch_list(files, file_pattern):
    """Filter the list of `files` to only those that match `file_pattern`.

    If `file_pattern` is None, then return the entire list of files.

    Returns a list of the filtered files.

    """
    if file_pattern:
        files = [f for f in files if fnmatch.fnmatch(f, file_pattern)]
    return files


def scrub(strdata, scrubs):
    """Scrub uninteresting data from the payload in `strdata`.

    `scrubs` is a list of (find, replace) pairs of regexes that are used on
    `strdata`.  A string is returned.

    """
    for rgx_find, rgx_replace in scrubs:
        strdata = re.sub(rgx_find, rgx_replace.replace("\\", "\\\\"), strdata)
    return strdata


def main():     # pragma: debugging
    """Command-line access to farm tests.

    Commands:

    run testcase ...    - Run specific test case(s)
    out testcase ...    - Run test cases, but don't clean up, leaving output.
    clean               - Clean all the output for all tests.

    """
    try:
        op = sys.argv[1]
    except IndexError:
        op = 'help'

    if op == 'run':
        # Run the test for real.
        for filename in sys.argv[2:]:
            FarmTestCase(filename).run_fully()
    elif op == 'out':
        # Run the test, but don't clean up, so we can examine the output.
        for filename in sys.argv[2:]:
            FarmTestCase(filename, dont_clean=True).run_fully()
    elif op == 'clean':
        # Run all the tests, but just clean.
        for filename in TEST_FILES:
            FarmTestCase(filename, clean_only=True).run_fully()
    else:
        print(main.__doc__)

# So that we can run just one farm run.py at a time.
if __name__ == '__main__':          # pragma: debugging
    main()<|MERGE_RESOLUTION|>--- conflicted
+++ resolved
@@ -103,13 +103,8 @@
         """Here to make unittest.TestCase happy, but will never be invoked."""
         raise Exception("runTest isn't used in this class!")
 
-<<<<<<< HEAD
     def __call__(self):                                 # pylint: disable=arguments-differ
-        """Execute the test from the run.py file."""
-=======
-    def __call__(self):
         """Execute the test from the runpy file."""
->>>>>>> db8b6053
         if _TEST_NAME_FILE:                             # pragma: debugging
             with open(_TEST_NAME_FILE, "w") as f:
                 f.write(self.description.replace("/", "_"))
